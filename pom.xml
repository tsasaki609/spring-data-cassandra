<?xml version="1.0" encoding="UTF-8"?>
<project xmlns="http://maven.apache.org/POM/4.0.0" xmlns:xsi="http://www.w3.org/2001/XMLSchema-instance"
	xsi:schemaLocation="http://maven.apache.org/POM/4.0.0 http://maven.apache.org/xsd/maven-4.0.0.xsd">

	<modelVersion>4.0.0</modelVersion>

	<groupId>org.springframework.data</groupId>
	<artifactId>spring-data-cassandra-parent</artifactId>
	<version>1.0.0.BUILD-SNAPSHOT</version>
	<packaging>pom</packaging>

	<name>Spring Data Cassandra</name>
	<description>Cassandra support for Spring Data</description>
	<url>http://www.springsource.org/spring-data/cassandra</url>

	<parent>
		<groupId>org.springframework.data.build</groupId>
		<artifactId>spring-data-parent</artifactId>
		<version>1.2.0.RELEASE</version>
		<relativePath>../spring-data-build/parent/pom.xml</relativePath>
	</parent>

	<modules>
		<module>spring-cassandra</module>
		<module>spring-data-cassandra</module>
		<module>spring-data-cassandra-distribution</module>
	</modules>

	<properties>
		<project.build.sourceEncoding>UTF-8</project.build.sourceEncoding>
		<project.reporting.outputEncoding>UTF-8</project.reporting.outputEncoding>
		<project.type>multi</project.type>
		<dist.id>spring-data-cassandra</dist.id>
		<springdata.commons>1.6.2.RELEASE</springdata.commons>
		<cassandra-unit.version>1.2.0.1</cassandra-unit.version>
		<cassandra-driver-core.version>1.0.5-dse</cassandra-driver-core.version>
		<failsafe.version>2.16</failsafe.version>
		<jamm.version>0.2.5</jamm.version>
	</properties>

	<developers>
		<developer>
			<id>madams</id>
			<name>Matthew T. Adams</name>
			<email>matthew dot adams at scispike.com</email>
			<organization>SciSpike Inc.</organization>
			<organizationUrl>http://www.scispike.com</organizationUrl>
			<roles>
				<role>Project Lead</role>
				<role>Developer</role>
			</roles>
			<timezone>-6</timezone>
		</developer>
		<developer>
			<id>dwebb</id>
			<name>David Webb</name>
			<email>dwebb at prowaveconsulting.com</email>
			<organization>Prowave Consulting Inc.</organization>
			<organizationUrl>http://www.prowaveconsulting.com</organizationUrl>
			<roles>
				<role>Project Lead</role>
				<role>Developer</role>
			</roles>
			<timezone>-5</timezone>
		</developer>
		<developer>
			<id>ashvid</id>
			<name>Alex Shvid</name>
			<email>a at shvid.com</email>
			<roles>
				<role>Project Lead</role>
				<role>Developer</role>
			</roles>
			<timezone>-8</timezone>
		</developer>
	</developers>

	<dependencyManagement>
		<dependencies>
			<dependency>
				<groupId>${project.groupId}</groupId>
				<artifactId>spring-cassandra</artifactId>
				<version>${project.version}</version>
			</dependency>
			<dependency>
				<groupId>com.datastax.cassandra</groupId>
				<artifactId>cassandra-driver-core</artifactId>
				<version>${cassandra-driver-core.version}</version>
				<exclusions>
					<exclusion>
						<artifactId>slf4j-log4j12</artifactId>
						<groupId>org.slf4j</groupId>
					</exclusion>
				</exclusions>
			</dependency>
			<dependency>
				<groupId>com.github.stephenc</groupId>
				<artifactId>jamm</artifactId>
				<version>${jamm.version}</version>
				<scope>test</scope>
			</dependency>

			<!-- Spring -->
			<dependency>
				<groupId>org.springframework</groupId>
				<artifactId>spring-context</artifactId>
				<version>${spring}</version>
			</dependency>
			<dependency>
				<groupId>org.springframework</groupId>
				<artifactId>spring-tx</artifactId>
				<version>${spring}</version>
			</dependency>
			<dependency>
				<groupId>org.springframework</groupId>
				<artifactId>spring-beans</artifactId>
				<version>${spring}</version>
			</dependency>
			<dependency>
				<groupId>org.springframework</groupId>
				<artifactId>spring-core</artifactId>
				<version>${spring}</version>
				<exclusions>
					<exclusion>
						<groupId>commons-logging</groupId>
						<artifactId>commons-logging</artifactId>
					</exclusion>
				</exclusions>
			</dependency>
			<dependency>
				<groupId>org.springframework</groupId>
				<artifactId>spring-expression</artifactId>
				<version>${spring}</version>
			</dependency>

			<!-- Logging Dependencies -->
			<dependency>
				<groupId>org.slf4j</groupId>
				<artifactId>log4j-over-slf4j</artifactId>
				<version>${slf4j}</version>
				<scope>test</scope>
			</dependency>

			<dependency>
				<groupId>org.slf4j</groupId>
				<artifactId>jul-to-slf4j</artifactId>
				<version>${slf4j}</version>
				<scope>test</scope>
			</dependency>

			<!-- CDI -->
			<dependency>
				<groupId>javax.enterprise</groupId>
				<artifactId>cdi-api</artifactId>
				<version>${cdi}</version>
				<scope>provided</scope>
				<optional>true</optional>
			</dependency>

			<dependency>
				<groupId>cglib</groupId>
				<artifactId>cglib-nodep</artifactId>
				<version>2.2.2</version>
				<scope>test</scope>
			</dependency>

			<dependency>
				<groupId>org.xerial.snappy</groupId>
				<artifactId>snappy-java</artifactId>
				<version>1.1.0.1</version>
				<scope>test</scope>
			</dependency>

			<dependency>
				<groupId>org.codehaus.jackson</groupId>
				<artifactId>jackson-mapper-asl</artifactId>
				<version>1.9.13</version>
				<scope>test</scope>
			</dependency>

			<dependency>
				<groupId>org.codehaus.jackson</groupId>
				<artifactId>jackson-core-asl</artifactId>
				<version>1.9.13</version>
				<scope>test</scope>
			</dependency>

			<dependency>
				<groupId>org.cassandraunit</groupId>
				<artifactId>cassandra-unit</artifactId>
				<version>${cassandra-unit.version}</version>
				<scope>test</scope>
				<exclusions>
					<exclusion>
						<artifactId>cassandra-all</artifactId>
						<groupId>org.apache.cassandra</groupId>
					</exclusion>
					<exclusion>
						<groupId>com.datastax.cassandra</groupId>
						<artifactId>cassandra-driver-core</artifactId>
					</exclusion>
				</exclusions>
			</dependency>

			<dependency>
				<groupId>org.cassandraunit</groupId>
				<artifactId>cassandra-unit-spring</artifactId>
				<version>${cassandra-unit.version}</version>
				<scope>test</scope>
			</dependency>

			<dependency>
				<groupId>javax.el</groupId>
				<artifactId>el-api</artifactId>
				<version>${cdi}</version>
				<scope>test</scope>
			</dependency>

			<dependency>
				<groupId>org.hibernate</groupId>
				<artifactId>hibernate-validator</artifactId>
				<version>4.2.0.Final</version>
				<scope>test</scope>
			</dependency>

			<dependency>
				<groupId>joda-time</groupId>
				<artifactId>joda-time</artifactId>
				<version>${jodatime}</version>
				<scope>test</scope>
			</dependency>
		</dependencies>
	</dependencyManagement>

	<repositories>
		<repository>
			<id>spring-lib-release</id>
			<url>http://repo.springsource.org/libs-release-local</url>
		</repository>
	</repositories>

	<dependencies>
		<dependency>
			<groupId>com.datastax.cassandra</groupId>
			<artifactId>cassandra-driver-core</artifactId>
		</dependency>
		<dependency>
			<groupId>com.github.stephenc</groupId>
			<artifactId>jamm</artifactId>
		</dependency>
		<dependency>
			<groupId>org.cassandraunit</groupId>
			<artifactId>cassandra-unit</artifactId>
		</dependency>
		<dependency>
			<groupId>org.cassandraunit</groupId>
			<artifactId>cassandra-unit-spring</artifactId>
		</dependency>
	</dependencies>

	<build>
		<plugins>
			<plugin>
<<<<<<< HEAD
				<groupId>org.bitstrings.maven.plugins</groupId>
				<artifactId>dependencypath-maven-plugin</artifactId>
				<version>1.1.1</version>
				<executions>
					<execution>
						<id>set-all</id>
						<goals>
							<goal>set</goal>
						</goals>
=======
				<groupId>org.codehaus.mojo</groupId>
				<artifactId>build-helper-maven-plugin</artifactId>
				<version>1.8</version>
				<executions>
					<execution>
						<id>reserve-network-port</id>
						<goals>
							<goal>reserve-network-port</goal>
						</goals>
						<phase>process-resources</phase>
						<configuration>
							<portNames>
								<portName>build.cassandra.native_transport_port</portName>
								<portName>build.cassandra.rpc_port</portName>
								<portName>build.cassandra.storage_port</portName>
								<portName>build.cassandra.ssl_storage_port</portName>
							</portNames>
						</configuration>
					</execution>
					<execution>
						<id>add-shared-source-dir</id>
						<goals>
							<goal>add-test-source</goal>
						</goals>
						<phase>generate-test-sources</phase>
						<configuration>
							<sources>
								<source>../shared/src/test/java</source>
							</sources>
						</configuration>
>>>>>>> f834ba14
					</execution>
				</executions>
			</plugin>
			<plugin>
				<groupId>org.apache.maven.plugins</groupId>
				<artifactId>maven-dependency-plugin</artifactId>
				<version>2.8</version>
			</plugin>
			<plugin>
				<groupId>org.apache.maven.plugins</groupId>
				<artifactId>maven-surefire-plugin</artifactId>
				<configuration>
					<parallel>methods</parallel>
					<threadCount>10</threadCount>
					<useFile>false</useFile>
					<includes>
						<include>**/test/unit/**/*.java</include>
					</includes>
					<excludes>
						<exclude>**/test/integration/**/*.java</exclude>
						<exclude>**/test/performance/**/*.java</exclude>
					</excludes>
					<systemPropertyVariables>
						<java.util.logging.config.file>src/test/resources/logging.properties</java.util.logging.config.file>
					</systemPropertyVariables>
				</configuration>
			</plugin>
			<plugin>
				<groupId>org.apache.maven.plugins</groupId>
				<artifactId>maven-failsafe-plugin</artifactId>
				<version>${failsafe.version}</version>
				<configuration>
					<forkCount>1</forkCount>
<<<<<<< HEAD
					<argLine>-Xmx1024m -Xss512m -javaagent:${com.github.stephenc:jamm:jar}</argLine>
=======
					<reuseForks>true</reuseForks>
					<argLine>-Xmx2048m -XX:MaxPermSize=512m</argLine>
>>>>>>> f834ba14
					<useFile>false</useFile>
					<includes>
						<include>**/test/integration/**/*.java</include>
					</includes>
					<excludes>
						<exclude>**/test/unit/**/*.java</exclude>
						<exclude>**/test/performance/**/*.java</exclude>
					</excludes>
					<systemPropertyVariables>
						<java.util.logging.config.file>src/test/resources/logging.properties</java.util.logging.config.file>
					</systemPropertyVariables>
				</configuration>
				<executions>
					<execution>
						<goals>
							<goal>integration-test</goal>
							<goal>verify</goal>
						</goals>
					</execution>
				</executions>
			</plugin>
		</plugins>

		<resources>
			<resource>
				<directory>src/main/resources</directory>
				<filtering>true</filtering>
				<includes>
					<include>**/*</include>
				</includes>
			</resource>
		</resources>
		<testResources>
			<testResource>
				<directory>src/test/resources</directory>
				<filtering>true</filtering>
				<includes>
					<include>**/*</include>
				</includes>
			</testResource>
			<testResource>
				<directory>../shared/src/test/resources</directory>
				<filtering>true</filtering>
				<includes>
					<include>**/*</include>
				</includes>
			</testResource>
		</testResources>
	</build>
</project><|MERGE_RESOLUTION|>--- conflicted
+++ resolved
@@ -261,7 +261,6 @@
 	<build>
 		<plugins>
 			<plugin>
-<<<<<<< HEAD
 				<groupId>org.bitstrings.maven.plugins</groupId>
 				<artifactId>dependencypath-maven-plugin</artifactId>
 				<version>1.1.1</version>
@@ -271,7 +270,10 @@
 						<goals>
 							<goal>set</goal>
 						</goals>
-=======
+					</execution>
+				</executions>
+			</plugin>
+			<plugin>
 				<groupId>org.codehaus.mojo</groupId>
 				<artifactId>build-helper-maven-plugin</artifactId>
 				<version>1.8</version>
@@ -302,7 +304,6 @@
 								<source>../shared/src/test/java</source>
 							</sources>
 						</configuration>
->>>>>>> f834ba14
 					</execution>
 				</executions>
 			</plugin>
@@ -336,12 +337,8 @@
 				<version>${failsafe.version}</version>
 				<configuration>
 					<forkCount>1</forkCount>
-<<<<<<< HEAD
 					<argLine>-Xmx1024m -Xss512m -javaagent:${com.github.stephenc:jamm:jar}</argLine>
-=======
 					<reuseForks>true</reuseForks>
-					<argLine>-Xmx2048m -XX:MaxPermSize=512m</argLine>
->>>>>>> f834ba14
 					<useFile>false</useFile>
 					<includes>
 						<include>**/test/integration/**/*.java</include>
